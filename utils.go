--- conflicted
+++ resolved
@@ -402,7 +402,6 @@
 	return written, err
 }
 
-<<<<<<< HEAD
 func SetRawTerminal() (*term.State, error) {
 	oldState, err := term.MakeRaw(int(os.Stdin.Fd()))
 	if err != nil {
@@ -420,7 +419,7 @@
 
 func RestoreTerminal(state *term.State) {
 	term.Restore(int(os.Stdin.Fd()), state)
-=======
+}
 
 func HashData(src io.Reader) (string, error) {
 	h := sha256.New()
@@ -428,7 +427,6 @@
 		return "", err
 	}
 	return "sha256:" + hex.EncodeToString(h.Sum(nil)), nil
->>>>>>> 6ac33eb6
 }
 
 type KernelVersionInfo struct {
@@ -493,41 +491,6 @@
 	return "", fmt.Errorf("cgroup mountpoint not found for %s", cgroupType)
 }
 
-<<<<<<< HEAD
-/*
-func ReadStringOnTerminal(prompt string) (string, error) {
-	fmt.Print(prompt)
-	in := bufio.NewReader(os.Stdin);
-	return in.ReadString('\n');
-}
-
-func ReadPasswdOnTerminal(prompt string) (string, error) {
-	fmt.Print(prompt);
-	const stty_arg0  = "/bin/stty";
-	stty_argv_e_off := []string{"stty","-echo"};
-	stty_argv_e_on  := []string{"stty","echo"};
-	const exec_cwdir = "";
-	fd := []*os.File{os.Stdin,os.Stdout,os.Stderr};
-	pid, err := os.StartProcess(stty_arg0,stty_argv_e_off,nil,exec_cwdir,fd);
-	if err != nil {
-		return "", err
-	}
-	rd := bufio.NewReader(os.Stdin);
-	os.Wait(pid,0);
-	line, err := rd.ReadString('\n');
-	if err != nil {
-		return "", err
-	}
-	passwd := strings.TrimSpace(line)
-	pid, e := os.StartProcess(stty_arg0,stty_argv_e_on,nil,exec_cwdir,fd);
-	if e =! nil {
-		return "", err
-	}
-	os.Wait(pid,0)
-	return passwd, err
-}
-*/
-=======
 // Compare two Config struct. Do not compare the "Image" nor "Hostname" fields
 // If OpenStdin is set, then it differs
 func CompareConfig(a, b *Config) bool {
@@ -573,5 +536,4 @@
 	}
 
 	return true
-}
->>>>>>> 6ac33eb6
+}